--- conflicted
+++ resolved
@@ -741,8 +741,6 @@
         }
       }
     },
-<<<<<<< HEAD
-=======
     "Are you sure you want to open the Buy Me a Coffee page?" : {
       "comment" : "ユーザに、Buy Me a Coffeeのページを開いても良いかどうかを尋ねるアラートメッセージ。",
       "localizations" : {
@@ -766,7 +764,6 @@
         }
       }
     },
->>>>>>> 87c17ea4
     "Are you sure you want to open the CompactSlider GitHub page?" : {
       "comment" : "ユーザに、CompactSliderのGitHubページを開いても良いかどうかを尋ねるアラートメッセージ。",
       "localizations" : {
@@ -1043,8 +1040,6 @@
         }
       }
     },
-<<<<<<< HEAD
-=======
     "Are you sure you want to open the PayPal.Me page?" : {
       "comment" : "ユーザに、PayPal.Meのページを開いても良いかどうかを尋ねるアラートメッセージ。",
       "localizations" : {
@@ -1068,7 +1063,6 @@
         }
       }
     },
->>>>>>> 87c17ea4
     "Are you sure you want to open the Qwen Code GitHub page?" : {
       "comment" : "ユーザに、Qwen CodeのGitHubページを開いても良いかどうかを尋ねるアラートメッセージ。",
       "localizations" : {
@@ -1160,8 +1154,6 @@
         }
       }
     },
-<<<<<<< HEAD
-=======
     "Buy Green Tea" : {
       "comment" : "Buy Me a Coffeeを使って、開発者に緑茶を購入する(寄付する)ボタン。",
       "localizations" : {
@@ -1208,7 +1200,6 @@
         }
       }
     },
->>>>>>> 87c17ea4
     "Cancel" : {
       "comment" : "キャンセルアクションを実行するボタンテキスト。",
       "localizations" : {
@@ -2087,8 +2078,6 @@
         }
       }
     },
-<<<<<<< HEAD
-=======
     "Donate at PayPal" : {
       "comment" : "PayPalを使って寄付するセクションのヘッドラインテキスト。",
       "localizations" : {
@@ -2112,7 +2101,6 @@
         }
       }
     },
->>>>>>> 87c17ea4
     "Done" : {
       "comment" : "完了ボタン。",
       "localizations" : {
@@ -4220,8 +4208,6 @@
         }
       }
     },
-<<<<<<< HEAD
-=======
     "Open link to the Buy Me a Coffee page." : {
       "comment" : "Buy Me a Coffeeページへのリンクを開くボタンのツールチップテキスト。",
       "localizations" : {
@@ -4245,7 +4231,6 @@
         }
       }
     },
->>>>>>> 87c17ea4
     "Open link to the CompactSlider GitHub page." : {
       "comment" : "CompactSliderのGitHubページへのリンクを開くボタンのツールチップテキスト。",
       "localizations" : {
@@ -4430,8 +4415,6 @@
         }
       }
     },
-<<<<<<< HEAD
-=======
     "Open link to the PayPal.Me." : {
       "comment" : "PayPal.Meへのリンクを開くボタンのツールチップテキスト。",
       "localizations" : {
@@ -4455,7 +4438,6 @@
         }
       }
     },
->>>>>>> 87c17ea4
     "Open link to the Qwen Code GitHub page." : {
       "comment" : "Qwen CodeのGitHubページへのリンクを開くボタンのツールチップテキスト。",
       "localizations" : {
@@ -6128,8 +6110,6 @@
           }
         }
       }
-<<<<<<< HEAD
-=======
     },
     "You can also donate directly at PayPal." : {
       "comment" : "PayPalを使って直接寄付することができることを紹介するテキスト。",
@@ -6176,7 +6156,6 @@
           }
         }
       }
->>>>>>> 87c17ea4
     }
   },
   "version" : "1.0"
